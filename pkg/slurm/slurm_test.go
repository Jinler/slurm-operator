--- conflicted
+++ resolved
@@ -15,7 +15,6 @@
 package slurm
 
 import (
-	"reflect"
 	"testing"
 	"time"
 
@@ -378,7 +377,42 @@
 	}
 }
 
-<<<<<<< HEAD
+func Test_parseResources(t *testing.T) {
+	tests := []struct {
+		name string
+		in   string
+		want *Resources
+	}{
+		{
+			name: "t1",
+			in:   testScontrolShowPartition,
+			want: &Resources{
+				Nodes:      3,
+				MemPerNode: 512,
+				CpuPerNode: 1,
+				WallTime:   30 * time.Minute,
+				Features:   nil,
+			}},
+		{
+			name: "t2",
+			in:   testScontrolShowPartitionUnlimited,
+			want: &Resources{
+				Nodes:      4,
+				MemPerNode: -1,
+				CpuPerNode: 2,
+				WallTime:   -1,
+				Features:   nil,
+			}},
+	}
+	for _, tt := range tests {
+		t.Run(tt.name, func(t *testing.T) {
+			got, err := parseResources(tt.in)
+			require.NoError(t, err)
+			require.Equal(t, tt.want, got)
+		})
+	}
+}
+
 func TestParseDuration(t *testing.T) {
 	tt := []struct {
 		in             string
@@ -386,10 +420,12 @@
 		expectError    bool
 	}{
 		{
-			in: "UNLIMITED",
-		},
-		{
-			in: "",
+			in:          "UNLIMITED",
+			expectError: true,
+		},
+		{
+			in:          "",
+			expectError: true,
 		},
 		{
 			in:          "6:6:6:6",
@@ -471,43 +507,6 @@
 				require.NoError(t, err)
 			}
 			require.Equal(t, tc.expectDuration, actual)
-=======
-func Test_parseResources(t *testing.T) {
-	tests := []struct {
-		name string
-		in   string
-		want *Resources
-	}{
-		{
-			name: "t1",
-			in:   testScontrolShowPartition,
-			want: &Resources{
-				Nodes:      3,
-				MemPerNode: 512,
-				CpuPerNode: 1,
-				WallTime:   30 * time.Minute,
-				Features:   nil,
-			}},
-		{
-			name: "t2",
-			in:   testScontrolShowPartitionUnlimited,
-			want: &Resources{
-				Nodes:      4,
-				MemPerNode: -1,
-				CpuPerNode: 2,
-				WallTime:   -1,
-				Features:   nil,
-			}},
-	}
-	for _, tt := range tests {
-		t.Run(tt.name, func(t *testing.T) {
-			got, err := parseResources(tt.in)
-			require.NoError(t, err)
-
-			if !reflect.DeepEqual(got, tt.want) {
-				t.Errorf("parseResources() = %v, want %v", got, tt.want)
-			}
->>>>>>> f4d38269
 		})
 	}
 }