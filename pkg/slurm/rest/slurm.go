--- conflicted
+++ resolved
@@ -16,6 +16,7 @@
 
 import (
 	"bytes"
+	"context"
 	"encoding/json"
 	"fmt"
 	"io"
@@ -31,21 +32,13 @@
 )
 
 const (
-<<<<<<< HEAD
 	// those are stubs to pass in http package, while correct socket
 	// is specified in the custom http Transport
-	slurmRunEndpoint      = "http://red-box/srun"
-	slurmBatchEndpoint    = "http://red-box/sbatch"
-	slurmSacctEndpointT   = "http://red-box/sacct/%d"
-	slurmScancelEndpointT = "http://red-box/scancel/%d"
-	slurmOpenEndpointT    = "http://red-box/open?path=%s"
-=======
-	slurmBatchEndpointT     = "%s/sbatch"
-	slurmScancelEndpointT   = "%s/scancel/%d"
-	slurmSJobInfoEndpointT  = "%s/sjob/%d"
-	slumrSJobStepsEndpointT = "%s/sjob/steps/%d"
-	slurmOpenEndpointT      = "%s/open?path=%s"
->>>>>>> 0708c9e8
+	slurmBatchEndpoint      = "http://red-box/sbatch"
+	slurmSJobInfoEndpointT  = "http://red-box/sjob/%d"
+	slumrSJobStepsEndpointT = "http://red-box/sjob/steps/%d"
+	slurmScancelEndpointT   = "http://red-box/scancel/%d"
+	slurmOpenEndpointT      = "http://red-box/open?path=%s"
 )
 
 var (
@@ -86,29 +79,6 @@
 	}, nil
 }
 
-<<<<<<< HEAD
-// SAcct returns information about a submitted batch job.
-func (c *Client) SAcct(id int64) ([]*slurm.JobInfo, error) {
-	resp, err := c.cl.Get(fmt.Sprintf(slurmSacctEndpointT, id))
-	if err != nil {
-		return nil, errors.Wrap(err, "could not send sacct request")
-	}
-	defer resp.Body.Close()
-
-	if resp.StatusCode != http.StatusOK {
-		return nil, errors.Wrap(ErrNot200, resp.Status)
-	}
-
-	var infos []*slurm.JobInfo
-	if err := json.NewDecoder(resp.Body).Decode(&infos); err != nil {
-		return nil, errors.Wrap(err, "could not decode sacct response")
-	}
-
-	return infos, nil
-}
-
-=======
->>>>>>> 0708c9e8
 // SBatch submits batch job and returns job id if succeeded.
 func (c *Client) SBatch(batch string) (int64, error) {
 	req := struct {
@@ -154,26 +124,16 @@
 	return nil
 }
 
-<<<<<<< HEAD
-// SRun runs passed command with args in Slurm cluster using context.
-// SRun output is returned uninterpreted as a byte slice.
-func (c *Client) SRun(ctx context.Context, command string, args ...string) ([]byte, error) {
-	req := struct {
-		Command string   `json:"command"`
-		Args    []string `json:"args"`
-	}{Command: command, Args: args}
-=======
 // Open opens arbitrary file in a read-only mode on
 // Slurm cluster, e.g. for collecting job results.
 // It is a caller's responsibility to call Close on the returned
 // file to free any allocated resources.
 func (c *Client) Open(path string) (io.ReadCloser, error) {
 	log.Println(path)
-	resp, err := c.cl.Get(fmt.Sprintf(slurmOpenEndpointT, c.conf.ControllerAddress, path))
+	resp, err := c.cl.Get(fmt.Sprintf(slurmOpenEndpointT, path))
 	if err != nil {
 		return nil, errors.Wrap(err, "could not send open request")
 	}
->>>>>>> 0708c9e8
 
 	if resp.StatusCode == http.StatusNotFound {
 		return nil, slurm.ErrFileNotFound
@@ -182,16 +142,12 @@
 		return nil, errors.Wrap(ErrNot200, resp.Status)
 	}
 
-<<<<<<< HEAD
-	resp, err := c.cl.Post(slurmRunEndpoint, "application/json", &body)
-=======
 	return resp.Body, nil
 }
 
 // SJobSteps returns information about steps in a submitted batch job.
 func (c *Client) SJobSteps(id int64) ([]*slurm.JobStepInfo, error) {
-	resp, err := c.cl.Get(fmt.Sprintf(slumrSJobStepsEndpointT, c.conf.ControllerAddress, id))
->>>>>>> 0708c9e8
+	resp, err := c.cl.Get(fmt.Sprintf(slumrSJobStepsEndpointT, id))
 	if err != nil {
 		return nil, errors.Wrap(err, "could not send sacct request")
 	}
@@ -209,19 +165,9 @@
 	return infos, nil
 }
 
-<<<<<<< HEAD
-// Open opens arbitrary file in a read-only mode on
-// Slurm cluster, e.g. for collecting job results.
-// It is a caller's responsibility to call Close on the returned
-// file to free any allocated resources.
-func (c *Client) Open(path string) (io.ReadCloser, error) {
-	log.Println(path)
-	resp, err := c.cl.Get(fmt.Sprintf(slurmOpenEndpointT, path))
-=======
 // SJobInfo returns information about a submitted batch job.
 func (c *Client) SJobInfo(id int64) (*slurm.JobInfo, error) {
-	resp, err := c.cl.Get(fmt.Sprintf(slurmSJobInfoEndpointT, c.conf.ControllerAddress, id))
->>>>>>> 0708c9e8
+	resp, err := c.cl.Get(fmt.Sprintf(slurmSJobInfoEndpointT, id))
 	if err != nil {
 		return nil, errors.Wrap(err, "could not send sacct request")
 	}
