--- conflicted
+++ resolved
@@ -33,11 +33,7 @@
 )
 
 const (
-<<<<<<< HEAD
-	jobCompanionImage = "cloud.sylabs.io/library/slurm/job-companion:dev-latest"
-=======
 	defaultJobCompanionImage = "cloud.sylabs.io/library/slurm/job-companion:latest"
->>>>>>> 6f6556da
 )
 
 // Reconciler reconciles a SlurmJob object
@@ -166,125 +162,4 @@
 		return reconcile.Result{}, err
 	}
 	return reconcile.Result{}, nil
-<<<<<<< HEAD
-=======
-}
-
-// newPodForSJ returns a job-companion pod for the slurm job.
-func (r *Reconciler) newPodForSJ(sj *slurmv1alpha1.SlurmJob) *corev1.Pod {
-	labels := map[string]string{
-		"slurm-job": sj.Name,
-	}
-
-	// since we are running only slurm jobs, we need to be
-	// sure that pod will be allocated only on nodes with slurm support
-	selectorLabels := map[string]string{
-		"slurm.sylabs.io/workload-manager": "slurm",
-	}
-	for k, v := range sj.Spec.NodeSelector {
-		selectorLabels[k] = v
-	}
-
-	var resourceRequest corev1.ResourceList
-	for k, v := range sj.Spec.Resources {
-		if resourceRequest == nil {
-			resourceRequest = make(map[corev1.ResourceName]resource.Quantity)
-		}
-
-		q := resource.NewQuantity(v, resource.DecimalSI)
-		resourceRequest[corev1.ResourceName(k)] = *q
-	}
-	args := []string{
-		fmt.Sprintf("--batch=%s", sj.Spec.Batch),
-	}
-
-	if sj.Spec.Results != nil {
-		args = append(args, fmt.Sprintf("--cr-mount=%s", "/collect"))
-		if sj.Spec.Results.From != "" {
-			args = append(args, fmt.Sprintf("--file-to-collect=%s", sj.Spec.Results.From))
-		}
-	}
-
-	return &corev1.Pod{
-		ObjectMeta: metav1.ObjectMeta{
-			Name:      sj.Name + "-job",
-			Namespace: sj.Namespace,
-			Labels:    labels,
-		},
-		Spec: corev1.PodSpec{
-			SecurityContext: &corev1.PodSecurityContext{
-				RunAsUser:  &r.jcUID,
-				RunAsGroup: &r.jcGID,
-			},
-			Containers: []corev1.Container{
-				{
-					Name:            "jt1",
-					Image:           r.jcImage,
-					ImagePullPolicy: corev1.PullIfNotPresent,
-					Args:            args,
-					Resources: corev1.ResourceRequirements{
-						Requests: resourceRequest,
-						Limits:   resourceRequest,
-					},
-					Env: []corev1.EnvVar{
-						{
-							Name: "JOB_NAME",
-							ValueFrom: &corev1.EnvVarSource{
-								FieldRef: &corev1.ObjectFieldSelector{
-									FieldPath: "metadata.name",
-								},
-							},
-						}},
-					VolumeMounts: getVolumesMount(sj),
-				},
-			},
-			Volumes:       getVolumes(sj),
-			NodeSelector:  selectorLabels,
-			HostNetwork:   true,
-			RestartPolicy: corev1.RestartPolicyNever,
-		},
-	}
-}
-
-func getVolumes(cr *slurmv1alpha1.SlurmJob) []corev1.Volume {
-	var volumes []corev1.Volume
-
-	volumes = append(volumes,
-		corev1.Volume{
-			Name: "red-box-sock",
-			VolumeSource: corev1.VolumeSource{
-				HostPath: &corev1.HostPathVolumeSource{
-					Path: "/var/run/syslurm/red-box.sock",
-					Type: &[]corev1.HostPathType{corev1.HostPathSocket}[0],
-				},
-			},
-		},
-	)
-
-	if cr.Spec.Results != nil {
-		volumes = append(volumes, cr.Spec.Results.Mount)
-	}
-
-	return volumes
-}
-
-func getVolumesMount(cr *slurmv1alpha1.SlurmJob) []corev1.VolumeMount {
-	var vms []corev1.VolumeMount
-	// default SLRUM config which have to exist on every k8s node. The config is managed and created by RD
-	vms = append(vms,
-		corev1.VolumeMount{
-			Name:      "red-box-sock",
-			MountPath: "/red-box.sock",
-		},
-	)
-
-	if cr.Spec.Results != nil {
-		vms = append(vms, corev1.VolumeMount{
-			Name:      cr.Spec.Results.Mount.Name,
-			MountPath: "/collect",
-		})
-	}
-
-	return vms
->>>>>>> 6f6556da
 }